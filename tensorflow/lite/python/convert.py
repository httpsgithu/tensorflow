# Copyright 2022 The TensorFlow Authors. All Rights Reserved.
#
# Licensed under the Apache License, Version 2.0 (the "License");
# you may not use this file except in compliance with the License.
# You may obtain a copy of the License at
#
#     http://www.apache.org/licenses/LICENSE-2.0
#
# Unless required by applicable law or agreed to in writing, software
# distributed under the License is distributed on an "AS IS" BASIS,
# WITHOUT WARRANTIES OR CONDITIONS OF ANY KIND, either express or implied.
# See the License for the specific language governing permissions and
# limitations under the License.
# ==============================================================================
"""Converts a frozen graph into a TFLite FlatBuffer."""

<<<<<<< HEAD
from shutil import which
=======
>>>>>>> 51f22b48
import enum
import hashlib
from typing import Optional
import warnings

from tensorflow.compiler.mlir.lite import converter_flags_pb2 as _conversion_flags_pb2
from tensorflow.compiler.mlir.lite import model_flags_pb2 as _model_flags_pb2
from tensorflow.compiler.mlir.lite import types_pb2 as _types_pb2
from tensorflow.compiler.mlir.lite.metrics import converter_error_data_pb2
from tensorflow.compiler.mlir.lite.python import wrap_converter
from tensorflow.compiler.mlir.quantization.stablehlo import quantization_config_pb2
from tensorflow.compiler.mlir.quantization.stablehlo import quantization_options_pb2 as quant_opts_pb2
from tensorflow.lite.python import lite_constants
from tensorflow.lite.python import util
from tensorflow.lite.python.convert_phase import Component
from tensorflow.lite.python.convert_phase import convert_phase
from tensorflow.lite.python.convert_phase import ConverterError
from tensorflow.lite.python.convert_phase import SubComponent
from tensorflow.lite.python.metrics.wrapper import metrics_wrapper as _metrics_wrapper
from tensorflow.lite.tools import flatbuffer_utils
from tensorflow.python.framework import dtypes
from tensorflow.python.framework import tensor_shape
from tensorflow.python.util import deprecation
from tensorflow.python.util.tf_export import tf_export as _tf_export


def _is_quantized_input_stats_required(
    conversion_flags: _conversion_flags_pb2.ConverterFlags,
) -> bool:
  """Checks if the `quantized_input_stats` flag is required for conversion.

  Args:
    conversion_flags: A protocol buffer describing the conversion process.

  Returns:
    True, if the `inference_type` or the `inference_input_type` is a quantized
    type and it is not post training quantization, else False.
  """
  quantized_inference_types = [
      _types_pb2.QUANTIZED_UINT8,
      _types_pb2.QUANTIZED_INT8,
  ]
  return (
      conversion_flags.inference_type in quantized_inference_types
      or conversion_flags.inference_input_type in quantized_inference_types
  ) and not conversion_flags.post_training_quantize


def convert_tensor_tf_type_to_tflite_type(
    tf_type: dtypes.DType, usage: str = ""
) -> _types_pb2.IODataType:
  """Convert tensor type from tf type to tflite type.

  Args:
    tf_type: TensorFlow type.
    usage: Text describing the reason for invoking this function.

  Raises:
    ValueError: If `tf_type` is unsupported.

  Returns:
    tflite_type: TFLite type. Refer to compiler/mlir/lite/types.proto.
  """
  mapping = {
      dtypes.float16: _types_pb2.FLOAT16,
      dtypes.float32: _types_pb2.FLOAT,
      dtypes.float64: _types_pb2.FLOAT64,
      dtypes.int8: _types_pb2.INT8,
      dtypes.int16: _types_pb2.INT16,
      dtypes.uint16: _types_pb2.UINT16,
      dtypes.int32: _types_pb2.INT32,
      dtypes.int64: _types_pb2.INT64,
      dtypes.uint8: _types_pb2.UINT8,
      dtypes.uint32: _types_pb2.UINT32,
      dtypes.uint64: _types_pb2.UINT64,
      dtypes.string: _types_pb2.STRING,
      dtypes.bool: _types_pb2.BOOL,
      dtypes.complex64: _types_pb2.COMPLEX64,
      dtypes.complex128: _types_pb2.COMPLEX128,
  }
  tflite_type = mapping.get(tf_type)
  if tflite_type is None:
    raise ValueError(
        "Unsupported TensorFlow type `{0}` provided for the {1}".format(
            tf_type, usage
        )
    )
  return tflite_type


# Only a few restricted tensor types are allowed for explicitly setting
# inference/input/output types.
def convert_inference_tf_type_to_tflite_type(
    tf_type: dtypes.DType, usage: str = ""
) -> _types_pb2.IODataType:
  """Convert inference type from tf type to tflite type.

  Args:
    tf_type: TensorFlow type.
    usage: Text describing the reason for invoking this function.

  Raises:
    ValueError: If `tf_type` is unsupported.

  Returns:
    tflite_type: TFLite type. Refer to compiler/mlir/lite/types.proto.
  """
  mapping = {
      dtypes.float32: _types_pb2.FLOAT,
      dtypes.uint8: _types_pb2.QUANTIZED_UINT8,
      dtypes.int8: _types_pb2.QUANTIZED_INT8,
      dtypes.int16: _types_pb2.QUANTIZED_INT16,
  }
  tflite_type = mapping.get(tf_type)
  if tflite_type is None:
    raise ValueError(
        "Unsupported TensorFlow type `{0}` provided for the {1}".format(
            tf_type, usage
        )
    )
  return tflite_type


def _try_convert_to_unicode(output):
  if output is None:
    return ""

  if isinstance(output, bytes):
    try:
      return output.decode("utf-8")
    except UnicodeDecodeError:
      pass
  return output


@_tf_export("lite.OpsSet")
class OpsSet(enum.Enum):
  """Enum class defining the sets of ops available to generate TFLite models.

  WARNING: Experimental interface, subject to change.
  """

  # Convert model using TensorFlow Lite builtin ops.
  TFLITE_BUILTINS = "TFLITE_BUILTINS"

  # Convert model using TensorFlow ops. Not all TensorFlow ops are available.
  # WARNING: Experimental interface, subject to change.
  SELECT_TF_OPS = "SELECT_TF_OPS"

  # Convert model using only TensorFlow Lite quantized int8 operations.
  # Specifying this will throw an error for operations that do not yet have
  # quantized implementations.
  TFLITE_BUILTINS_INT8 = "TFLITE_BUILTINS_INT8"

  # Convert model using only TensorFlow Lite operations with quantized int8
  # weights, int16 activations and int64 bias.
  # Specifying this will throw an error for operations that do not yet have
  # quantized implementations.
  # This quantization mode may be used in models for super-resolution,
  # audio signal processing or image de-noising. It improves accuracy
  # significantly, but only slightly increases the model size.
  # WARNING: These ops are currently experimental and have not yet been
  # finalized.
  # They are only compatible with CPU execution, and have not been optimized for
  # production.
  EXPERIMENTAL_TFLITE_BUILTINS_ACTIVATIONS_INT16_WEIGHTS_INT8 = (
      "EXPERIMENTAL_TFLITE_BUILTINS_ACTIVATIONS_INT16_WEIGHTS_INT8"
  )

  # Convert model using only stablehlo ops.
  # This option can not be combined with other OpsSets.
  # The feature is in early development.
  # The code to execute StableHLO ops in the runtime is to be implemented
  # and the serialization format is not stabilized yet.
  EXPERIMENTAL_STABLEHLO_OPS = "EXPERIMENTAL_STABLEHLO_OPS"

  def __str__(self):
    return str(self.value)

  @staticmethod
  def get_options():
    """Returns a list of OpsSet options as a list of strings."""
    return [str(option) for option in list(OpsSet)]


@convert_phase(Component.OPTIMIZE_TFLITE_MODEL, SubComponent.QUANTIZE)
def mlir_quantize(
    input_data_str,
    disable_per_channel=False,
    fully_quantize=False,
    inference_type=_types_pb2.QUANTIZED_INT8,
    input_data_type=dtypes.float32,
    output_data_type=dtypes.float32,
    enable_numeric_verify=False,
    enable_whole_model_verify=False,
    denylisted_ops=None,
    denylisted_nodes=None,
    enable_variable_quantization=False,
    disable_per_channel_for_dense_layers=False,
    debug_options_str="",
):
  """Quantize `input_data_str` with calibration results.

  Args:
    input_data_str: Input data in serialized form (e.g. a TFLITE model with
      calibration results).
    disable_per_channel: Bool indicating whether to do per-channel or per-tensor
      quantization
    fully_quantize: Bool indicating whether to fully quantize the model. Besides
      model body, the input/output will be quantized as well.
    inference_type: Data type for the activations. The default value is int8.
    input_data_type: Data type for the inputs. The default value is float32.
    output_data_type: Data type for the outputs. The default value is float32.
    enable_numeric_verify: Experimental. Subject to change. Bool indicating
      whether to add NumericVerify ops into the debug mode quantized model.
    enable_whole_model_verify: Experimental. Subject to change. Bool indicating
      whether to add verification for layer by layer, or on whole model. When
      disabled (per-layer) float and quantized ops will be run from same input
      (output of previous quantized layer). When enabled, float and quantized
      ops will run with respective float and quantized output of previous ops.
    denylisted_ops: Experimental. Subject to change. Set of ops to denylist.
    denylisted_nodes: Experimental. Subject to change. Set of notes to denylist.
    enable_variable_quantization: Experimental. Subject to change. Bool
      indicating whether to enable quantization of the residual variables
      remaining after the variable freezing pass.
    disable_per_channel_for_dense_layers: Bool indicating whether to do
      per-channel or per-tensor quantization in Fully Connected layers. Default
      value is False meaning per-channel quantization is enabled.
    debug_options_str: Serialized proto describing TFLite converter debug
      options, see `debug/debug_options.proto`.

  Returns:
    Quantized model in serialized form (e.g. a TFLITE model) with floating-point
    inputs and outputs.
  """
  return wrap_converter.wrapped_experimental_mlir_quantize(
      input_data_str,
      disable_per_channel,
      fully_quantize,
      inference_type,
      convert_tensor_tf_type_to_tflite_type(input_data_type),
      convert_tensor_tf_type_to_tflite_type(output_data_type),
      enable_numeric_verify,
      enable_whole_model_verify,
      denylisted_ops,
      denylisted_nodes,
      enable_variable_quantization,
      disable_per_channel_for_dense_layers,
      debug_options_str,
  )


@convert_phase(Component.OPTIMIZE_TFLITE_MODEL, SubComponent.SPARSIFY)
def mlir_sparsify(input_data_str):
  """Sparsify `input_data_str` to encode sparse tensor with proper format.

  Args:
    input_data_str: Input data in serialized form (e.g. a TFLITE model).

  Returns:
    Sparsified model in serialized form (e.g. a TFLITE model).
  """
  return wrap_converter.wrapped_experimental_mlir_sparsify(input_data_str)


def register_custom_opdefs(custom_opdefs_list):
  """Register the given custom opdefs to the TensorFlow global op registry.

  Args:
    custom_opdefs_list: String representing the custom ops OpDefs that are
      included in the GraphDef.

  Returns:
    True if the registration is successfully completed.
  """
  return wrap_converter.wrapped_register_custom_opdefs(custom_opdefs_list)


def convert(
    model_flags: _model_flags_pb2.ModelFlags,
    conversion_flags: _conversion_flags_pb2.ConverterFlags,
    input_data_str: Optional[str] = None,
    debug_info_str: Optional[str] = None,
):
  """Converts `input_data_str` to a TFLite model.

  Args:
    model_flags: Proto describing model properties, see `model_flags.proto`.
    conversion_flags: Proto describing conversion properties, see
      `compiler/mlir/lite/converter_flags.proto`.
    input_data_str: Input data in serialized form (e.g. a graphdef is common, or
      it can be hlo text or proto)
    debug_info_str: Serialized `GraphDebugInfo` proto describing logging
      information.

  Returns:
    Converted model in serialized form (e.g. a TFLITE model is common).
  Raises:
    ConverterError: When conversion fails in TFLiteConverter, usually due to
      ops not being supported.
  """
<<<<<<< HEAD
  # Historically, deprecated conversion failures would trigger a crash, so we
  # attempt to run the converter out-of-process. The current MLIR conversion
  # pipeline surfaces errors instead, and can be safely run in-process.
  if enable_mlir_converter or not _deprecated_conversion_binary:
    try:
      return wrap_converter.wrapped_convert(
          model_flags.SerializeToString(),
          conversion_flags.SerializeToString(),
          input_data_str,
          debug_info_str,
          enable_mlir_converter,
      )
    except Exception as e:
      converter_error = ConverterError(str(e))

      for error_data in _metrics_wrapper.retrieve_collected_errors():
        converter_error.append_error(error_data)
        # Seldom we encounter the case where an unsupported
        # `StatefulPartitionedCallOp` is not inlined and remains in the final
        # IR. If this occurs we can set `guarantee_all_funcs_one_use` and retry.
        # This makes the converter copy functions definitions called by
        # multiple StatefulPartitionedCall, thus allowing them to be properly
        # inlined.
        if (
            error_data.error_code
            == converter_error_data_pb2.ConverterErrorData.ERROR_STATEFUL_PARTITIONED_CALL_IN_FINAL_IR
            and not conversion_flags.guarantee_all_funcs_one_use
        ):
          conversion_flags.guarantee_all_funcs_one_use = True
          return convert(
              model_flags,
              conversion_flags,
              input_data_str,
              debug_info_str,
              enable_mlir_converter,
          )
      raise converter_error

  return _run_deprecated_conversion_binary(
      model_flags.SerializeToString(),
      conversion_flags.SerializeToString(),
      input_data_str,
      debug_info_str,
  )


@convert_phase(
    Component.CONVERT_TF_TO_TFLITE_MODEL,
    SubComponent.CONVERT_GRAPHDEF_USING_DEPRECATED_CONVERTER,
)
def _run_deprecated_conversion_binary(
    model_flags_str, conversion_flags_str, input_data_str, debug_info_str=None
):
  """Convert `input_data_str` using deprecated conversion binary.

  Args:
    model_flags_str: Serialized proto describing model properties, see
      `model_flags.proto`.
    conversion_flags_str: Serialized proto describing TFLite converter
      properties, see `toco/toco_flags.proto`.
    input_data_str: Input data in serialized form (e.g. a graphdef is common)
    debug_info_str: Serialized `GraphDebugInfo` proto describing logging
      information. (default None)

  Returns:
    Converted model in serialized form (e.g. a TFLITE model is common).
  Raises:
    ConverterError: When cannot find the deprecated conversion binary.
    RuntimeError: When conversion fails, an exception is raised with the error
      message embedded.
  """
  if which(_deprecated_conversion_binary) is None:
    raise ConverterError("""Could not find `toco_from_protos` binary, make sure
your virtualenv bin directory or pip local bin directory is in your path.
In particular, if you have installed TensorFlow with --user, make sure you
add the install directory to your path.

For example:
Linux: export PATH=$PATH:~/.local/bin/
Mac: export PATH=$PATH:~/Library/Python/<version#>/bin

Alternative, use virtualenv.""")
  # Windows and TemporaryFile are not that useful together,
  # since you cannot have two readers/writers. So we have to
  # make the temporaries and close and delete them explicitly.
  conversion_filename: str = None
  model_filename: str = None
  input_filename: str = None
  output_filename: str = None
=======
>>>>>>> 51f22b48
  try:
    return wrap_converter.wrapped_convert(
        model_flags.SerializeToString(),
        conversion_flags.SerializeToString(),
        input_data_str,
        debug_info_str,
    )
  except Exception as e:
    converter_error = ConverterError(str(e))

    for error_data in _metrics_wrapper.retrieve_collected_errors():
      converter_error.append_error(error_data)
      # Seldom we encounter the case where an unsupported
      # `StatefulPartitionedCallOp` is not inlined and remains in the final
      # IR. If this occurs we can set `guarantee_all_funcs_one_use` and retry.
      # This makes the converter copy functions definitions called by
      # multiple StatefulPartitionedCall, thus allowing them to be properly
      # inlined.
      if (
          error_data.error_code
          == converter_error_data_pb2.ConverterErrorData.ERROR_STATEFUL_PARTITIONED_CALL_IN_FINAL_IR
          and not conversion_flags.guarantee_all_funcs_one_use
      ):
        conversion_flags.guarantee_all_funcs_one_use = True
        return convert(
            model_flags,
            conversion_flags,
            input_data_str,
            debug_info_str,
        )
    raise converter_error


def build_model_flags(
    change_concat_input_ranges=False,
    allow_nonexistent_arrays=False,
    saved_model_dir=None,
    saved_model_version=0,
    saved_model_tags=None,
    saved_model_exported_names=None,
    **_,
):
  """Builds the model flags object from params.

  Args:
    change_concat_input_ranges: Boolean to change behavior of min/max ranges for
      inputs and outputs of the concat operator for quantized models. Changes
      the ranges of concat operator overlap when true. (default False)
    allow_nonexistent_arrays: Allow specifying array names that don't exist or
      are unused in the final graph. (default False)
    saved_model_dir: Filepath of the saved model to be converted. This value
      will be non-empty only when the saved model import path will be used.
      Otherwises, the graph def-based conversion will be processed.
    saved_model_version: SavedModel file format version of The saved model file
      to be converted. This value will be set only when the SavedModel import
      path will be used.
    saved_model_tags: Set of string saved model tags, formatted in the
      comma-separated value. This value will be set only when the SavedModel
      import path will be used.
    saved_model_exported_names: Names to be exported (default: export all) when
      the saved model import path is on. This value will be set only when the
      SavedModel import path will be used.

  Returns:
    model_flags: protocol buffer describing the model.
  """
  model_flags = _model_flags_pb2.ModelFlags()
  model_flags.change_concat_input_ranges = change_concat_input_ranges
  model_flags.allow_nonexistent_arrays = allow_nonexistent_arrays
  if saved_model_dir:
    model_flags.saved_model_dir = saved_model_dir
  model_flags.saved_model_version = saved_model_version
  if saved_model_tags:
    model_flags.saved_model_tags.extend(saved_model_tags)
  if saved_model_exported_names:
    model_flags.saved_model_exported_names.extend(saved_model_exported_names)
  return model_flags


def build_conversion_flags(
    inference_type=dtypes.float32,
    inference_input_type=None,
    input_format=lite_constants.TENSORFLOW_GRAPHDEF,
    output_format=lite_constants.TFLITE,
    default_ranges_stats=None,
    drop_control_dependency=True,
    reorder_across_fake_quant=False,
    allow_custom_ops=False,
    post_training_quantize=False,
    quantize_to_float16=False,
    dump_graphviz_dir=None,
    dump_graphviz_video=False,
    target_ops=None,
    conversion_summary_dir=None,
    select_user_tf_ops=None,
    allow_all_select_tf_ops=False,
    enable_tflite_resource_variables=True,
    unfold_batchmatmul=False,
    legalize_custom_tensor_list_ops=False,
    lower_tensor_list_ops=True,
    default_to_single_batch_in_tensor_list_ops=False,
    accumulation_type=None,
    allow_bfloat16=False,
    unfold_large_splat_constant=False,
    supported_backends=None,
    disable_per_channel_quantization=False,
    enable_mlir_dynamic_range_quantizer=False,
    tf_quantization_mode=None,
    disable_infer_tensor_range=False,
    use_fake_quant_num_bits=False,
    enable_dynamic_update_slice=False,
    preserve_assert_op=False,
    guarantee_all_funcs_one_use=False,
    enable_mlir_variable_quantization=False,
    disable_fuse_mul_and_fc=False,
    quantization_options: Optional[quant_opts_pb2.QuantizationOptions] = None,
    ir_dump_dir=None,
    ir_dump_pass_regex=None,
    ir_dump_func_regex=None,
    enable_timing=None,
    print_ir_before=None,
    print_ir_after=None,
    print_ir_module_scope=None,
    elide_elementsattrs_if_larger=None,
    quantization_config: Optional[
        quantization_config_pb2.QuantizationConfig
    ] = None,
    use_buffer_offset=False,
    reduce_type_precision=False,
    qdq_conversion_mode=None,
    disable_per_channel_quantization_for_dense_layers=False,
    enable_composite_direct_lowering=False,
    model_origin_framework=lite_constants.UNSET,
    canonicalizing_inf_as_min_max_float=True,
    **_,
):
  """Builds protocol buffer describing a conversion of a model.

  Typically this is to convert from TensorFlow GraphDef to TFLite, in which
  case the default `input_format` and `output_format` are sufficient.

  Args:
    inference_type: Data type of numeric arrays, excluding the input layer.
      (default tf.float32, must be in {tf.float32, tf.int8, tf.uint8})
    inference_input_type: Data type of the numeric arrays in the input layer. If
      `inference_input_type` is in {tf.int8, tf.uint8}, then
      `quantized_input_stats` must be provided. (default is the value assigned
      to `inference_type`, must be in {tf.float32, tf.int8, tf.uint8})
    input_format: Type of data to read. (default TENSORFLOW_GRAPHDEF, must be in
      {TENSORFLOW_GRAPHDEF})
    output_format: Output file format. (default TFLITE, must be in {TFLITE,
      GRAPHVIZ_DOT})
    default_ranges_stats: Tuple of integers representing (min, max) range values
      for all arrays without a specified range. Intended for experimenting with
      quantization via "dummy quantization". (default None)
    drop_control_dependency: Boolean indicating whether to drop control
      dependencies silently. This is due to TFLite not supporting control
      dependencies. (default True)
    reorder_across_fake_quant: Boolean indicating whether to reorder FakeQuant
      nodes in unexpected locations. Used when the location of the FakeQuant
      nodes is preventing graph transformations necessary to convert the graph.
      Results in a graph that differs from the quantized training graph,
      potentially causing differing arithmetic behavior. (default False)
    allow_custom_ops: Boolean indicating whether to allow custom operations.
      When false any unknown operation is an error. When true, custom ops are
      created for any op that is unknown. The developer will need to provide
      these to the TensorFlow Lite runtime with a custom resolver. (default
      False)
    post_training_quantize: Boolean indicating whether to quantize the weights
      of the converted float model. Model size will be reduced and there will be
      latency improvements (at the cost of accuracy). (default False) If
      quantization_options is set, all quantization arg will be ignored.
    quantize_to_float16: Boolean indicating whether to convert float buffers to
      float16. (default False)
    dump_graphviz_dir: Full filepath of folder to dump the graphs at various
      stages of processing GraphViz .dot files. Preferred over
      --output_format=GRAPHVIZ_DOT in order to keep the requirements of the
      output file. (default None)
    dump_graphviz_video: Boolean indicating whether to dump the graph after
      every graph transformation. (default False)
    target_ops: Experimental flag, subject to change. Set of OpsSet options
      indicating which converter to use. (default set([OpsSet.TFLITE_BUILTINS]))
    conversion_summary_dir: A string, the path to the generated conversion logs.
    select_user_tf_ops: List of user's defined TensorFlow ops need to be
      supported in the TensorFlow Lite runtime. These ops will be supported as
      select TensorFlow ops.
    allow_all_select_tf_ops: If True, automatically add all TF ops (including
      custom TF ops) to the converted model as flex ops.
    enable_tflite_resource_variables: Experimental flag, subject to change.
      Enables conversion of resource variables. (default False)
    unfold_batchmatmul: Whether to unfold tf.BatchMatMul to a set of
      tfl.fully_connected ops. If not, translate to tfl.batch_matmul.
    legalize_custom_tensor_list_ops: Whether to legalize `tf.TensorList*` ops to
      tfl custom if they can all be supported.
    lower_tensor_list_ops: Whether to lower tensor list ops to builtin ops. If
      not, use Flex tensor list ops.
    default_to_single_batch_in_tensor_list_ops: Whether to force to use batch
      size one when the tensor list ops has the unspecified batch size.
    accumulation_type: Data type of the accumulators in quantized inference.
      Typically used for float16 quantization and is either fp16 or fp32.
    allow_bfloat16: Whether the converted model supports reduced precision
      inference with the bfloat16 type.
    unfold_large_splat_constant: Whether to unfold large splat constant tensors
      in the flatbuffer model to reduce size.
    supported_backends: List of TFLite backends which needs to check
      compatibility.
    disable_per_channel_quantization: Disable per-channel quantized weights for
      dynamic range quantization. Only per-tensor quantization will be used.
    enable_mlir_dynamic_range_quantizer: Enable MLIR dynamic range quantization.
      If False, the old converter dynamic range quantizer is used.
    tf_quantization_mode: Indicates the mode of TF Quantization when the output
      model is used for TF Quantization.
    disable_infer_tensor_range: Disable infering tensor ranges.
    use_fake_quant_num_bits: Allow quantization parameters to be calculated from
      num_bits attribute.
    enable_dynamic_update_slice: Enable to convert to DynamicUpdateSlice op.
      (default: False).
    preserve_assert_op: Whether to preserve `TF::AssertOp` (default: False).
    guarantee_all_funcs_one_use: Whether to clone functions so that each
      function only has a single use. This option will be helpful if the
      conversion fails when the `PartitionedCall` or `StatefulPartitionedCall`
      can't be properly inlined (default: False).
    enable_mlir_variable_quantization: Enable MLIR variable quantization. There
      is a variable freezing pass, but some variables may not be fully frozen by
      it. This flag enables quantization of those residual variables in the MLIR
      graph.
    disable_fuse_mul_and_fc: Disable fusing input multiplication with
      fullyconnected operations. Useful when quantizing weights.
    quantization_options: [Deprecated] Config to indicate quantization options
      of each components (ex: weight, bias, activation). This can be a preset
      method or a custom method, and allows finer, modular control. This option
      will override any other existing quantization flags. We plan on gradually
      migrating all quantization-related specs into this option.
    ir_dump_dir: A string specifying the target directory to output MLIR dumps
      produced during conversion. If populated, enables MLIR dumps.
    ir_dump_pass_regex: A string containing a regular expression for filtering
      the pass names to be dumped. Effective only if `ir_dump_dir` is populated.
    ir_dump_func_regex: A string containing a regular expression for filtering
      the function names to be dumped. Effective only if `ir_dump_dir` is
      populated.
    enable_timing: A boolean, if set to true reports the execution time of each
      MLIR pass.
    print_ir_before: A string containing a regular expression. If specified,
      prints MLIR before passes which match.
    print_ir_after: A string containing a regular expression. If specified,
      prints MLIR after passes which match.
    print_ir_module_scope: A boolean, if set to true always print the top-level
      operation when printing IR for print_ir_[before|after].
    elide_elementsattrs_if_larger: An int, if specified elides ElementsAttrs
      with '...' that have more elements than the given upper limit.
    quantization_config: Configures the StableHLO Quantizer. See the comments in
      `QuantizationConfig` protobuf definition for details.
    use_buffer_offset: Force the model use buffer_offset & buffer_size fields
      instead of data. i.e. store the constant tensor and custom op binaries
      outside of Flatbuffers
    reduce_type_precision: Convert some tensor types to a lower precision if all
      values within that tensor are within the range of the lower precision.
      This could have side effects e.g. reduced flatbuffer size.
    qdq_conversion_mode: If set, assume input model is a quantized model
      represented with QDQ ops and convert to quantized kernels.
    disable_per_channel_quantization_for_dense_layers: If set, disables per
      channel end enables per tensor integer quantization for weights in Dense
      layers. The flag works only for integer quantized model.
    enable_composite_direct_lowering: If set, attempts to lower composite ops
      directly to tflite ops.
    model_origin_framework: A str specifying the framework of the original
      model. Can be {TENSORFLOW, KERAS, JAX, PYTORCH}
    canonicalizing_inf_as_min_max_float: When set to true, convert +Inf/-Inf to
      MIN/MAX float value and output of converter only contains finite values.

  Returns:
    conversion_flags: protocol buffer describing the conversion process.
  Raises:
    ValueError, if the input tensor type is unknown.
  """
  conversion_flags = _conversion_flags_pb2.ConverterFlags()
  conversion_flags.inference_type = convert_inference_tf_type_to_tflite_type(
      inference_type, usage="inference_type flag"
  )
  if inference_input_type:
    conversion_flags.inference_input_type = (
        convert_inference_tf_type_to_tflite_type(
            inference_input_type, usage="inference_input_type flag"
        )
    )
  else:
    conversion_flags.inference_input_type = conversion_flags.inference_type
  conversion_flags.input_format = input_format
  conversion_flags.output_format = output_format
  if default_ranges_stats:
    conversion_flags.default_ranges_min = default_ranges_stats[0]
    conversion_flags.default_ranges_max = default_ranges_stats[1]
  conversion_flags.drop_control_dependency = drop_control_dependency
  conversion_flags.reorder_across_fake_quant = reorder_across_fake_quant
  conversion_flags.allow_custom_ops = allow_custom_ops
  conversion_flags.post_training_quantize = post_training_quantize
  conversion_flags.quantize_to_float16 = quantize_to_float16
  if dump_graphviz_dir:
    conversion_flags.dump_graphviz_dir = dump_graphviz_dir
  conversion_flags.dump_graphviz_include_video = dump_graphviz_video
  if target_ops:
    if OpsSet.SELECT_TF_OPS in target_ops:
      conversion_flags.enable_select_tf_ops = True
    if set(target_ops) == {OpsSet.SELECT_TF_OPS}:
      conversion_flags.force_select_tf_ops = True
    if OpsSet.EXPERIMENTAL_STABLEHLO_OPS in target_ops:
      conversion_flags.convert_to_stablehlo = True
    if OpsSet.EXPERIMENTAL_STABLEHLO_OPS in target_ops and len(target_ops) > 1:
      raise ValueError(
          "StableHLO Ops set can not be specified with other Ops set together"
      )
  if conversion_summary_dir:
    conversion_flags.conversion_summary_dir = conversion_summary_dir
  if select_user_tf_ops:
    conversion_flags.select_user_tf_ops.extend(select_user_tf_ops)
  conversion_flags.allow_all_select_tf_ops = allow_all_select_tf_ops
  conversion_flags.enable_tflite_resource_variables = (
      enable_tflite_resource_variables
  )
  conversion_flags.unfold_batchmatmul = unfold_batchmatmul
  conversion_flags.legalize_custom_tensor_list_ops = (
      legalize_custom_tensor_list_ops
  )
  conversion_flags.lower_tensor_list_ops = lower_tensor_list_ops
  conversion_flags.default_to_single_batch_in_tensor_list_ops = (
      default_to_single_batch_in_tensor_list_ops
  )
  if accumulation_type:
    conversion_flags.accumulation_type = convert_tensor_tf_type_to_tflite_type(
        accumulation_type, usage="accumulation_type flag"
    )
  conversion_flags.allow_bfloat16 = allow_bfloat16
  conversion_flags.unfold_large_splat_constant = unfold_large_splat_constant
  if supported_backends:
    conversion_flags.supported_backends.extend(supported_backends)
  conversion_flags.disable_per_channel_quantization = (
      disable_per_channel_quantization
  )
  conversion_flags.enable_mlir_dynamic_range_quantizer = (
      enable_mlir_dynamic_range_quantizer
  )
  conversion_flags.enable_dynamic_update_slice = enable_dynamic_update_slice
  conversion_flags.preserve_assert_op = preserve_assert_op
  conversion_flags.guarantee_all_funcs_one_use = guarantee_all_funcs_one_use
  if tf_quantization_mode:
    conversion_flags.tf_quantization_mode = tf_quantization_mode
  conversion_flags.disable_infer_tensor_range = disable_infer_tensor_range
  conversion_flags.use_fake_quant_num_bits = use_fake_quant_num_bits
  conversion_flags.enable_mlir_variable_quantization = (
      enable_mlir_variable_quantization
  )
  conversion_flags.disable_fuse_mul_and_fc = disable_fuse_mul_and_fc
  if quantization_options:  # Deprecated
    conversion_flags.quantization_options.CopyFrom(quantization_options)
  if quantization_config:
    conversion_flags.quantization_config.CopyFrom(quantization_config)

  # Transfer debug options. Check for existence before populating in order to
  # leverage defaults specified in proto definition.
  # TODO: b/319329480 - Match the debug_options fields with the user-facing
  # flags.
  if ir_dump_dir is not None:
    conversion_flags.debug_options.ir_dump_dir = ir_dump_dir
  if ir_dump_pass_regex is not None:
    conversion_flags.debug_options.ir_dump_pass_regex = ir_dump_pass_regex
  if ir_dump_func_regex is not None:
    conversion_flags.debug_options.ir_dump_func_regex = ir_dump_func_regex
  if enable_timing is not None:
    conversion_flags.debug_options.enable_timing = enable_timing
  if print_ir_before is not None:
    conversion_flags.debug_options.print_ir_before = print_ir_before
  if print_ir_after is not None:
    conversion_flags.debug_options.print_ir_after = print_ir_after
  if print_ir_module_scope is not None:
    conversion_flags.debug_options.print_ir_module_scope = print_ir_module_scope
  if elide_elementsattrs_if_larger is not None:
    conversion_flags.debug_options.elide_elementsattrs_if_larger = (
        elide_elementsattrs_if_larger
    )

  if use_buffer_offset is not None:
    conversion_flags.use_buffer_offset = use_buffer_offset
  if reduce_type_precision is not None:
    conversion_flags.reduce_type_precision = reduce_type_precision
  if qdq_conversion_mode is not None:
    conversion_flags.qdq_conversion_mode = qdq_conversion_mode
  conversion_flags.disable_per_channel_quantization_for_dense_layers = (
      disable_per_channel_quantization_for_dense_layers
  )
  conversion_flags.enable_composite_direct_lowering = (
      enable_composite_direct_lowering
  )
  conversion_flags.model_origin_framework = (
      _conversion_flags_pb2.ConverterFlags.ModelOriginFramework.Value(
          model_origin_framework
      )
  )
  conversion_flags.canonicalizing_inf_as_min_max_float = (
      canonicalizing_inf_as_min_max_float
  )
  return conversion_flags


@convert_phase(
    Component.CONVERT_TF_TO_TFLITE_MODEL, SubComponent.CONVERT_GRAPHDEF
)
def convert_graphdef_with_arrays(
    input_data,
    input_arrays_with_shape,
    output_arrays,
    control_output_arrays,
    **kwargs,
):
  """Convert a frozen GraphDef that can't be loaded in TF.

  Conversion can be customized by providing arguments that are forwarded to
  `build_model_flags` and `build_conversion_flags` (see documentation).

  Args:
    input_data: Input data (i.e. often `sess.graph_def`),
    input_arrays_with_shape: Tuple of strings representing input tensor names
      and list of integers representing input shapes (e.g., [("foo" : [1, 16,
      16, 3])]). Use only when graph cannot be loaded into TensorFlow and when
      `input_tensors` is None.
    output_arrays: List of output tensors to freeze graph with. Use only when
      graph cannot be loaded into TensorFlow and when `output_tensors` is None.
    control_output_arrays: Control output node names. This is used when
      converting a Graph with no output tensors. For example, if the graph's
      last operation is a Print op, just specify that op's name in this field.
      This can be used together with the `output_arrays` parameter.
    **kwargs: See `build_model_flags` and `build_conversion_flags`.

  Returns:
    The converted data. For example if TFLite was the destination, then
    this will be a tflite flatbuffer in a bytes array.

  Raises:
    Defined in `build_conversion_flags`.
  """
  model_flags = build_model_flags(**kwargs)
  conversion_flags = build_conversion_flags(**kwargs)
  quantized_input_stats = kwargs.get("quantized_input_stats", None)

  for idx, (name, shape) in enumerate(input_arrays_with_shape):
    input_array = model_flags.input_arrays.add()
    if _is_quantized_input_stats_required(conversion_flags):
      if quantized_input_stats:
        input_array.mean_value, input_array.std_value = quantized_input_stats[
            idx
        ]
      else:
        raise ValueError(
            "The `quantized_input_stats` flag must be defined when either "
            "`inference_type` flag or `inference_input_type` flag is set to "
            "tf.int8 or tf.uint8."
        )
    input_array.name = name
    input_array.shape.dims.extend(list(map(int, shape)))

  if output_arrays:
    for name in output_arrays:
      model_flags.output_arrays.append(name)
  if control_output_arrays:
    for name in control_output_arrays:
      model_flags.control_output_arrays.append(name)

  data = convert(
      model_flags,
      conversion_flags,
      input_data.SerializeToString(),
      debug_info_str=None,
  )
  return data


@convert_phase(
    Component.CONVERT_TF_TO_TFLITE_MODEL, SubComponent.CONVERT_GRAPHDEF
)
def convert_graphdef(input_data, input_tensors, output_tensors, **kwargs):
  """Convert a frozen GraphDef model using the TF Lite converter.

  Conversion can be customized by providing arguments that are forwarded to
  `build_model_flags` and `build_conversion_flags` (see documentation).

  Args:
    input_data: Input data (i.e. often `sess.graph_def`),
   input_tensors: List of input tensors. Type and shape are computed using
     `foo.shape` and `foo.dtype`.
    output_tensors: List of output tensors (only .name is used from this).
    **kwargs: See `build_model_flags` and `build_conversion_flags`.

  Returns:
    The converted data. For example if TFLite was the destination, then
    this will be a tflite flatbuffer in a bytes array.

  Raises:
    Defined in `build_conversion_flags`.
  """
  model_flags = build_model_flags(**kwargs)
  conversion_flags = build_conversion_flags(**kwargs)
  saved_model_dir = kwargs.get("saved_model_dir", None)
  input_shapes = kwargs.get("input_shapes", None)
  quantized_input_stats = kwargs.get("quantized_input_stats", None)
  debug_info = kwargs.get("debug_info", None)

  for idx, input_tensor in enumerate(input_tensors):
    input_array = model_flags.input_arrays.add()
    if saved_model_dir:
      input_array.name = input_tensor.name
    else:
      input_array.name = util.get_tensor_name(input_tensor)
    input_array.data_type = convert_tensor_tf_type_to_tflite_type(
        input_tensor.dtype, usage="input type of the TensorFlow model"
    )

    if _is_quantized_input_stats_required(conversion_flags):
      if quantized_input_stats:
        input_array.mean_value, input_array.std_value = quantized_input_stats[
            idx
        ]
      else:
        # We should ideally raise an error here, but we don't as it would break
        # several models/projects that depend on this workflow.
        warnings.warn(
            "Statistics for quantized inputs were expected, but not "
            "specified; continuing anyway."
        )

    if input_shapes is None:
      shape = input_tensor.shape
    else:
      shape = input_shapes[idx]

    if shape.rank is not None:
      # Create shapes with -1 for unknown dimensions.
      dims = []
      for dim in shape:
        if dim is None or (
            isinstance(dim, tensor_shape.Dimension) and dim.value is None
        ):
          dims.append(-1)
        else:
          dims.append(int(dim))
      input_array.shape.dims.extend(dims)
      input_array.shape.unknown_rank = False
    else:
      input_array.shape.unknown_rank = True

  for output_tensor in output_tensors:
    if saved_model_dir:
      model_flags.output_arrays.append(output_tensor.name)
    else:
      model_flags.output_arrays.append(util.get_tensor_name(output_tensor))

  data = convert(
      model_flags,
      conversion_flags,
      input_data.SerializeToString(),
      debug_info_str=debug_info.SerializeToString() if debug_info else None,
  )
  return data


@convert_phase(
    Component.CONVERT_TF_TO_TFLITE_MODEL, SubComponent.CONVERT_SAVED_MODEL
)
def convert_saved_model(**kwargs):
  """Converts a SavedModel using TF Lite converter."""
  model_flags = build_model_flags(**kwargs)
  conversion_flags = build_conversion_flags(**kwargs)
  data = convert(
      model_flags,
      conversion_flags,
      input_data_str=None,
      debug_info_str=None,
  )
  return data


@convert_phase(
    Component.CONVERT_TF_TO_TFLITE_MODEL, SubComponent.CONVERT_JAX_HLO
)
def convert_jax_hlo(input_content, input_names, is_proto_format, **kwargs):
  """Converts a Jax hlo-based model using TFLite converter."""
  model_flags = _model_flags_pb2.ModelFlags()
  model_flags.use_hlo_import = True
  if is_proto_format:
    model_flags.hlo_file_type = _model_flags_pb2.ModelFlags.HLO_PROTO
  else:
    model_flags.hlo_file_type = _model_flags_pb2.ModelFlags.HLO_TEXT

  # Build input names.
  for input_name in input_names:
    input_array = model_flags.input_arrays.add()
    input_array.name = input_name

  conversion_flags = build_conversion_flags(**kwargs)
  data = convert(
      model_flags,
      conversion_flags,
      input_data_str=input_content,
      debug_info_str=None,
  )
  return data


@_tf_export(v1=["lite.toco_convert"])
@deprecation.deprecated(None, "Use `lite.TFLiteConverter` instead.")
def toco_convert(input_data, input_tensors, output_tensors, *args, **kwargs):
  """Convert a TensorFlow GraphDef to TFLite.

  This function is deprecated. Please use `tf.lite.TFLiteConverter` API instead.
  Conversion can be customized by providing arguments that are forwarded to
  `build_model_flags` and `build_conversion_flags` (see documentation for
  details).
  Args:
    input_data: Input data (i.e. often `sess.graph_def`).
    input_tensors: List of input tensors. Type and shape are computed using
      `foo.shape` and `foo.dtype`.
    output_tensors: List of output tensors (only .name is used from this).
    *args: See `build_model_flags` and `build_conversion_flags`.
    **kwargs: See `build_model_flags` and `build_conversion_flags`.

  Returns:
    The converted TensorFlow Lite model in a bytes array.

  Raises:
    Defined in `convert`.
  """
  return convert_graphdef(
      input_data, input_tensors, output_tensors, *args, **kwargs
  )


def deduplicate_readonly_buffers(tflite_model):
  """Generates a new model byte array after deduplicating readonly buffers.

  This function should be invoked after the model optimization toolkit. The
  model optimization toolkit assumes that each tensor object owns its each
  buffer separately.

  Args:
    tflite_model: TFLite flatbuffer in a byte array to be deduplicated.

  Returns:
    TFLite flatbuffer in a bytes array, processed with the deduplication method.
  """
  # Load TFLite Flatbuffer byte array into an object.
  model = flatbuffer_utils.convert_bytearray_to_object(tflite_model)

  # Get all the read-only buffers, which can be modified without causing any
  # issue in the graph invocation stage.
  read_only_buffer_indices = set()
  for subgraph in model.subgraphs:
    # To get all the read-only buffers:
    # (1) Get all read-only input tensors.
    # (2) Discard intermediate or output tensors.
    # (3) Discard the subgraph's input/output tensors.
    # (4) Gather the buffers of the read-only input tensors.

    # (1) Get read-only input tensors.
    read_only_input_tensor_indices = set()
    for op in subgraph.operators:
      if op.inputs is None:
        continue
      for i, input_tensor_idx in enumerate(op.inputs):
        # Ignore mutable tensors.
        if op.mutatingVariableInputs is not None:
          # Ignore invalid tensors.
          if (
              i < len(op.mutatingVariableInputs)
              and op.mutatingVariableInputs[i]
          ):
            continue
        # Ignore variable tensors.
        if subgraph.tensors[input_tensor_idx].isVariable:
          continue
        read_only_input_tensor_indices.add(input_tensor_idx)

    # (2) Discard intermediate or output tensors.
    for op in subgraph.operators:
      if op.outputs is not None:
        for output_tensor_idx in op.outputs:
          read_only_input_tensor_indices.discard(output_tensor_idx)
      if op.intermediates is not None:
        for intermediate_tensor_idx in op.intermediates:
          read_only_input_tensor_indices.discard(intermediate_tensor_idx)

    # (3) Discard the subgraph's input and output tensors.
    if subgraph.inputs is not None:
      for input_tensor_idx in subgraph.inputs:
        read_only_input_tensor_indices.discard(input_tensor_idx)
    if subgraph.outputs is not None:
      for output_tensor_idx in subgraph.outputs:
        read_only_input_tensor_indices.discard(output_tensor_idx)

    # (4) Gather the buffers of the read-only input tensors.
    for tensor_idx in read_only_input_tensor_indices:
      read_only_buffer_indices.add(subgraph.tensors[tensor_idx].buffer)

  # Ignore invalid negative index or zero-sized buffers.
  for buffer_idx in read_only_buffer_indices.copy():
    if buffer_idx < 0 or (
        model.buffers[buffer_idx].data is None
        or isinstance(model.buffers[buffer_idx].data, list)
        or model.buffers[buffer_idx].data.size == 0
    ):
      read_only_buffer_indices.discard(buffer_idx)

  class BufferIndex:
    """A class to store index, size, hash of the buffers in TFLite model."""

    def __init__(self, idx, size, hash_value):
      self.idx = idx
      self.size = size
      self.hash_value = hash_value

  read_only_buffers = list(
      map(
          lambda index: BufferIndex(  # pylint: disable=g-long-lambda
              index,
              model.buffers[index].data.size,
              hashlib.md5(model.buffers[index].data.data.tobytes()).hexdigest(),
          ),
          read_only_buffer_indices,
      )
  )

  # Sort read_only_buffers by buffer size & hash in descending order.
  read_only_buffers = sorted(
      read_only_buffers,
      key=lambda buffer: (buffer.size, buffer.hash_value),
      reverse=True,
  )

  # Create a map of duplicate buffers (same size and same type).
  # eg: In [1, 2, 3, 4, 5, 6] if (1, 4, 6) and (2, 5) are each, groups of buffer
  # indices of the same size and type, then the map would be {4:1, 6:1, 5:2}
  duplicate_buffer_map = {}
  for i, buffer_i in enumerate(read_only_buffers):
    # This buffer is a duplicate.
    if buffer_i.idx in duplicate_buffer_map:
      continue
    # This buffer is unique. Scan rest of the list to find duplicates
    # of this buffer and mark them accordingly.
    for buffer_j in read_only_buffers[i + 1 :]:
      if buffer_j.idx in duplicate_buffer_map:
        continue
      if buffer_i.size != buffer_j.size:
        break
      if buffer_i.hash_value != buffer_j.hash_value:
        continue
      # Found duplicate. Nullify j-th buffer and use i-th buffer instead.
      duplicate_buffer_map[buffer_j.idx] = buffer_i.idx

  # Make the duplicated tensors use the single shared buffer index.
  for subgraph in model.subgraphs:
    for op in subgraph.operators:
      if op.inputs is None:
        continue
      for input_tensor in op.inputs:
        buffer_idx = subgraph.tensors[input_tensor].buffer
        if buffer_idx in duplicate_buffer_map:
          subgraph.tensors[input_tensor].buffer = duplicate_buffer_map[
              buffer_idx
          ]

  # Nullify the unused buffers.
  for idx in duplicate_buffer_map:
    model.buffers[idx].data = None

  # Return a TFLite flatbuffer as a byte array.
  return flatbuffer_utils.convert_object_to_bytearray(model)<|MERGE_RESOLUTION|>--- conflicted
+++ resolved
@@ -14,10 +14,7 @@
 # ==============================================================================
 """Converts a frozen graph into a TFLite FlatBuffer."""
 
-<<<<<<< HEAD
-from shutil import which
-=======
->>>>>>> 51f22b48
+
 import enum
 import hashlib
 from typing import Optional
@@ -319,98 +316,7 @@
     ConverterError: When conversion fails in TFLiteConverter, usually due to
       ops not being supported.
   """
-<<<<<<< HEAD
-  # Historically, deprecated conversion failures would trigger a crash, so we
-  # attempt to run the converter out-of-process. The current MLIR conversion
-  # pipeline surfaces errors instead, and can be safely run in-process.
-  if enable_mlir_converter or not _deprecated_conversion_binary:
-    try:
-      return wrap_converter.wrapped_convert(
-          model_flags.SerializeToString(),
-          conversion_flags.SerializeToString(),
-          input_data_str,
-          debug_info_str,
-          enable_mlir_converter,
-      )
-    except Exception as e:
-      converter_error = ConverterError(str(e))
-
-      for error_data in _metrics_wrapper.retrieve_collected_errors():
-        converter_error.append_error(error_data)
-        # Seldom we encounter the case where an unsupported
-        # `StatefulPartitionedCallOp` is not inlined and remains in the final
-        # IR. If this occurs we can set `guarantee_all_funcs_one_use` and retry.
-        # This makes the converter copy functions definitions called by
-        # multiple StatefulPartitionedCall, thus allowing them to be properly
-        # inlined.
-        if (
-            error_data.error_code
-            == converter_error_data_pb2.ConverterErrorData.ERROR_STATEFUL_PARTITIONED_CALL_IN_FINAL_IR
-            and not conversion_flags.guarantee_all_funcs_one_use
-        ):
-          conversion_flags.guarantee_all_funcs_one_use = True
-          return convert(
-              model_flags,
-              conversion_flags,
-              input_data_str,
-              debug_info_str,
-              enable_mlir_converter,
-          )
-      raise converter_error
-
-  return _run_deprecated_conversion_binary(
-      model_flags.SerializeToString(),
-      conversion_flags.SerializeToString(),
-      input_data_str,
-      debug_info_str,
-  )
-
-
-@convert_phase(
-    Component.CONVERT_TF_TO_TFLITE_MODEL,
-    SubComponent.CONVERT_GRAPHDEF_USING_DEPRECATED_CONVERTER,
-)
-def _run_deprecated_conversion_binary(
-    model_flags_str, conversion_flags_str, input_data_str, debug_info_str=None
-):
-  """Convert `input_data_str` using deprecated conversion binary.
-
-  Args:
-    model_flags_str: Serialized proto describing model properties, see
-      `model_flags.proto`.
-    conversion_flags_str: Serialized proto describing TFLite converter
-      properties, see `toco/toco_flags.proto`.
-    input_data_str: Input data in serialized form (e.g. a graphdef is common)
-    debug_info_str: Serialized `GraphDebugInfo` proto describing logging
-      information. (default None)
-
-  Returns:
-    Converted model in serialized form (e.g. a TFLITE model is common).
-  Raises:
-    ConverterError: When cannot find the deprecated conversion binary.
-    RuntimeError: When conversion fails, an exception is raised with the error
-      message embedded.
-  """
-  if which(_deprecated_conversion_binary) is None:
-    raise ConverterError("""Could not find `toco_from_protos` binary, make sure
-your virtualenv bin directory or pip local bin directory is in your path.
-In particular, if you have installed TensorFlow with --user, make sure you
-add the install directory to your path.
-
-For example:
-Linux: export PATH=$PATH:~/.local/bin/
-Mac: export PATH=$PATH:~/Library/Python/<version#>/bin
-
-Alternative, use virtualenv.""")
-  # Windows and TemporaryFile are not that useful together,
-  # since you cannot have two readers/writers. So we have to
-  # make the temporaries and close and delete them explicitly.
-  conversion_filename: str = None
-  model_filename: str = None
-  input_filename: str = None
-  output_filename: str = None
-=======
->>>>>>> 51f22b48
+
   try:
     return wrap_converter.wrapped_convert(
         model_flags.SerializeToString(),
