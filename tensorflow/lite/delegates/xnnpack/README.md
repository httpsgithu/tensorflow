--- conflicted
+++ resolved
@@ -407,19 +407,17 @@
   (use `kTfLiteMmapRo` allocation type).
 * The numbers of padding elements must be non-negative.
 
-<<<<<<< HEAD
+#### `SUB`
+
+* Inputs and outputs must be in 8-bit quantized format.
+* Fused `NONE`, `RELU`, `RELU_N1_TO_1`, and `RELU6` activations are supported,
+  but fused `TANH` and `SIGN_BIT` activations are not.
+
 XNNPACK supports post-training dynamic range quantization: quantized weights
 are being unpacked, and then inference is performed with floating-point
 precision. By default, this feature is disabled. It can be enabled by adding
 `--copt=-DENABLE_TFLITE_XNNPACK_DEQUANTIZED_INT8_WEIGHTS` extra Bazel flag
 when building TensorFlow Lite.
-=======
-#### `SUB`
-
-* Inputs and outputs must be in 8-bit quantized format.
-* Fused `NONE`, `RELU`, `RELU_N1_TO_1`, and `RELU6` activations are supported,
-  but fused `TANH` and `SIGN_BIT` activations are not.
->>>>>>> 11c73c83
 
 ### Sparse Inference
 
