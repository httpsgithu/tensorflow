--- conflicted
+++ resolved
@@ -21,11 +21,7 @@
 import threading
 import uuid
 
-<<<<<<< HEAD
-from six.moves import range
-=======
 from six.moves import range  # pylint: disable=redefined-builtin
->>>>>>> 6f41f6e3
 
 from tensorflow.python.framework import dtypes
 from tensorflow.python.framework import ops
